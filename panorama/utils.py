--- conflicted
+++ resolved
@@ -10,16 +10,10 @@
 import csv
 from typing import TextIO, Dict, Union, List
 import pkg_resources
-from concurrent.futures import ProcessPoolExecutor
-from multiprocessing import Lock
-from tqdm import tqdm
 
 # installed libraries
-from ppanggolin.formats import check_pangenome_info
 
 # local libraries
-from panorama.pangenomes import Pangenome
-
 
 
 def check_log(name: str) -> TextIO:
@@ -161,19 +155,10 @@
         return pan_to_path
 
 
-<<<<<<< HEAD
-=======
-
->>>>>>> 1d949d76
 loading_lock = None
 
 
 def init_lock(lock):
-<<<<<<< HEAD
-    global loading_lock
-    if loading_lock is None:
-        loading_lock = lock
-=======
     """
     Initialize the loading lock.
 
@@ -184,64 +169,4 @@
     """
     global loading_lock
     if loading_lock is None:
-        loading_lock = lock
-
-
-def load_pangenome(name: str, path: str, taxid: int, need_info: dict) -> bool:
-    """
-    Load a pangenome from a given path and check the required information.
-
-    This function loads a pangenome from the specified `path` and assigns it the provided `name` and `taxid`.
-    The pangenome file is added to the pangenome object. The function then checks that the required information
-    are present in the pangenome and if they are, it loads them.
-
-    :param name: The name of the pangenome.
-    :param path: The path to the pangenome file.
-    :param taxid: The taxonomic ID associated with the pangenome.
-    :param need_info: A dictionary containing information required to load in the Pangenome object.
-    :return: The pangenome object with the loaded information.
-    """
-    pangenome = Pangenome(name=name, taxid=taxid)
-    pangenome.add_file(path)
-
-    check_pangenome_info(pangenome, disable_bar=True, **need_info)
-
-    return pangenome
-
-
-def load_multiple_pangenomes(pan_name_to_path: Dict[str, Dict[str, Union[str, int]]], 
-                             max_workers: int, disable_bar: bool, lock: Lock, need_info: bool) -> List[Pangenome]:
-    """
-    Load multiple pangenomes in parallel using a process pool executor.
-
-    This function loads multiple pangenomes in parallel using a process pool executor. It takes a dictionary 
-    `pan_name_to_path` containing the mapping of pangenome names to their corresponding paths and other
-    information. The pangenomes are loaded using the `load_pangenome` function. The loading progress is
-    displayed using a tqdm progress bar.
-
-    :param pan_name_to_path: A dictionary mapping pangenome names to their corresponding paths and information.
-    :param max_workers: The maximum number of worker processes to use in the process pool executor.
-    :param disable_bar: A flag indicating whether to disable the tqdm progress bar.
-    :param lock: A multiprocessing lock used for synchronization.
-    :param need_info: A flag indicating what information is needed during pangenome loading.
-
-    :return pangenomes: List of loaded pangenomes with required information
-    """
-
-    with ProcessPoolExecutor(max_workers=max_workers, initializer=init_lock, initargs=(lock,)) as executor:
-        with tqdm(total=len(pan_name_to_path), unit='pangenome', disable=disable_bar) as progress:
-
-            futures = []
-            
-            for pangenome_name, pangenome_path_info in pan_name_to_path.items():
-                
-                future = executor.submit(load_pangenome, pangenome_name, pangenome_path_info["path"], 
-                                         pangenome_path_info["taxid"], need_info)
-
-                future.add_done_callback(lambda p: progress.update())
-                futures.append(future)
-            
-            pangenomes = [future.result() for future in futures]
-                
-    return pangenomes
->>>>>>> 1d949d76
+        loading_lock = lock