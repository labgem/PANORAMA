--- conflicted
+++ resolved
@@ -161,19 +161,10 @@
         return pan_to_path
 
 
-<<<<<<< HEAD
-=======
-
->>>>>>> 059f332e
 loading_lock = None
 
 
 def init_lock(lock):
-<<<<<<< HEAD
-    global loading_lock
-    if loading_lock is None:
-        loading_lock = lock
-=======
     """
     Initialize the loading lock.
 
@@ -240,5 +231,4 @@
                 futures.append(future)
             
             for future in futures:
-                results = future.result()
->>>>>>> 059f332e
+                results = future.result()