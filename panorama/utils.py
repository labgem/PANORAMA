#!/usr/bin/env python3
# coding:utf-8

# default libraries
import argparse
import os
import sys
import logging
from pathlib import Path
import csv
<<<<<<< HEAD

# installed libraries
from ppanggolin.pangenome import Pangenome
from ppanggolin.formats import write_info
import tables
=======
from typing import TextIO, Dict
import pkg_resources


def check_log(name: str) -> TextIO:
    """Check if the output log is writable

    :param name: Path to the log output

    :return: file object to write log
    """
    if name == "stdout":
        return sys.stdout
    elif name == "stderr":
        return sys.stderr
    else:
        return open(name, "w")


def set_verbosity_level(args: argparse.Namespace):
    """Set the verbosity level

    :param args: argument pass by command line
    """
    level = logging.INFO  # info, warnings and errors, default verbose == 1
    if hasattr(args, "verbose"):
        if args.verbose == 2:
            level = logging.DEBUG  # info, debug, warnings and errors
        elif args.verbose == 0:
            level = logging.WARNING  # only warnings and errors

        if args.log != sys.stdout and not args.disable_prog_bar:  # if output is not to stdout we remove progress bars.
            args.disable_prog_bar = True

        logging.basicConfig(stream=args.log, level=level,
                            format='%(asctime)s %(filename)s:l%(lineno)d %(levelname)s\t%(message)s',
                            datefmt='%Y-%m-%d %H:%M:%S')
        logging.getLogger().info("Command: " + " ".join([arg for arg in sys.argv]))
        logging.getLogger().info("Panorama version: " + pkg_resources.get_distribution("ppanggolin").version)
>>>>>>> a9cd886d


# File managing system
def mkdir(output: str, force: bool = False) -> Path:
    """Create a directory at the given path
<<<<<<< HEAD

    :param output:
    :param force:

    :raise FileExistError: If the given directory already exist and no force is used
    :raise Exception: Handle all others exception

    :return: Path object to output directory
    """
    try:
        os.makedirs(output)
    except OSError:
        if not force:
            raise FileExistsError(f"{output} already exists."
                                  f"Use --force if you want to overwrite the files in the directory")
        else:
            logging.getLogger().warning(f"{output} already exist and file will be overwrite by the new generated")
            return Path(output)
    except Exception:
        raise Exception("An unexpected error happened. Please report on our GitHub")
    else:
        return Path(output)


def check_tsv_sanity(tsv_path: Path):
    """ Check if the given tsv is readable for the next PANORAMA step

    :param tsv_path:
    """
    pan_to_path = {}
    try:
        file = open(tsv_path.absolute(), 'r')
        tsv = csv.reader(file, delimiter="\t")
    except IOError:
        raise IOError
    except Exception:
        raise Exception("Unexpected error when opening the list of pangenomes")
    else:
        for line in tsv:
            if len(line) < 2:
                raise Exception("Format not readable. You need at least 2 columns (name and path to pangenome)")
            if " " in line[0]:
                raise Exception(f"Your pangenome names contain spaces (The first encountered pangenome name that had "
                                f"this string: '{line[0]}'). To ensure compatibility with all of the dependencies of "
                                f"PPanGGOLiN this is not allowed. Please remove spaces from your genome names.")
            if not Path(line[1]).exists():
                raise IOError(f"The given path {line[1]} not exist")
            pan_to_path[line[0]] = Path(line[1])
        file.close()
        return pan_to_path
=======
>>>>>>> a9cd886d

    :param output: Path to output directory
    :param force: Pass exception if directory already exist

    :raise FileExistError: If the given directory already exist and no force is used
    :raise Exception: Handle all others exception

    :return: Path object to output directory
    """
    try:
        os.makedirs(output)
    except OSError:
        if not force:
            raise FileExistsError(f"{output} already exists."
                                  f"Use --force if you want to overwrite the files in the directory")
        else:
            logging.getLogger().warning(f"{output} already exist and file will be overwrite by the new generated")
            return Path(output)
    except Exception:
        raise Exception("An unexpected error happened. Please report on our GitHub")
    else:
        return Path(output)


def check_tsv_sanity(tsv_path: Path) -> Dict[str, Path]:
    """ Check if the given tsv is readable for the next PANORAMA step

<<<<<<< HEAD
    with tables.open_file(pangenome.file, "a") as h5f:
        if "/info" not in h5f:
            logging.getLogger().info("Your pangenome is without information. Information will be write to be "
                                     "relevant for analyses")
            write_info(pangenome, h5f)

        info_group = h5f.root.info
        if g_fluidity is not None:
            info_group._v_attrs.fluidity = g_fluidity
    logging.getLogger().info("Done writing the genome fluidity in pangenome")


def check_file_info(pangenome_file: str, need_fluidity: bool = False) -> bool:
    exists = os.path.isfile(pangenome_file)
    if exists:
        with tables.open_file(pangenome_file, "r") as h5f:
            info = h5f.root.info._v_attrs._f_list()
            if need_fluidity:
                return True if 'fluidity' in info else False
=======
    :param tsv_path: Path to tsv file with list of pangenome

    :raise IOError: If tsv or a pangenome not exist raise IOError
    :raise Exception: Handle all others exception
    """
    pan_to_path = {}
    try:
        file = open(tsv_path.absolute(), 'r')
        tsv = csv.reader(file, delimiter="\t")
    except IOError:
        raise IOError
    except Exception:
        raise Exception("Unexpected error when opening the list of pangenomes")
>>>>>>> a9cd886d
    else:
        for line in tsv:
            if len(line) < 2:
                raise Exception("Format not readable. You need at least 2 columns (name and path to pangenome)")
            if " " in line[0]:
                raise Exception(f"Your pangenome names contain spaces (The first encountered pangenome name that had "
                                f"this string: '{line[0]}'). To ensure compatibility with all of the dependencies of "
                                f"PPanGGOLiN this is not allowed. Please remove spaces from your genome names.")
            if not Path(line[1]).exists():
                raise IOError(f"The given path {line[1]} not exist")
            pan_to_path[line[0]] = Path(line[1])
        file.close()
        return pan_to_path<|MERGE_RESOLUTION|>--- conflicted
+++ resolved
@@ -8,13 +8,6 @@
 import logging
 from pathlib import Path
 import csv
-<<<<<<< HEAD
-
-# installed libraries
-from ppanggolin.pangenome import Pangenome
-from ppanggolin.formats import write_info
-import tables
-=======
 from typing import TextIO, Dict
 import pkg_resources
 
@@ -54,65 +47,11 @@
                             datefmt='%Y-%m-%d %H:%M:%S')
         logging.getLogger().info("Command: " + " ".join([arg for arg in sys.argv]))
         logging.getLogger().info("Panorama version: " + pkg_resources.get_distribution("ppanggolin").version)
->>>>>>> a9cd886d
 
 
 # File managing system
 def mkdir(output: str, force: bool = False) -> Path:
     """Create a directory at the given path
-<<<<<<< HEAD
-
-    :param output:
-    :param force:
-
-    :raise FileExistError: If the given directory already exist and no force is used
-    :raise Exception: Handle all others exception
-
-    :return: Path object to output directory
-    """
-    try:
-        os.makedirs(output)
-    except OSError:
-        if not force:
-            raise FileExistsError(f"{output} already exists."
-                                  f"Use --force if you want to overwrite the files in the directory")
-        else:
-            logging.getLogger().warning(f"{output} already exist and file will be overwrite by the new generated")
-            return Path(output)
-    except Exception:
-        raise Exception("An unexpected error happened. Please report on our GitHub")
-    else:
-        return Path(output)
-
-
-def check_tsv_sanity(tsv_path: Path):
-    """ Check if the given tsv is readable for the next PANORAMA step
-
-    :param tsv_path:
-    """
-    pan_to_path = {}
-    try:
-        file = open(tsv_path.absolute(), 'r')
-        tsv = csv.reader(file, delimiter="\t")
-    except IOError:
-        raise IOError
-    except Exception:
-        raise Exception("Unexpected error when opening the list of pangenomes")
-    else:
-        for line in tsv:
-            if len(line) < 2:
-                raise Exception("Format not readable. You need at least 2 columns (name and path to pangenome)")
-            if " " in line[0]:
-                raise Exception(f"Your pangenome names contain spaces (The first encountered pangenome name that had "
-                                f"this string: '{line[0]}'). To ensure compatibility with all of the dependencies of "
-                                f"PPanGGOLiN this is not allowed. Please remove spaces from your genome names.")
-            if not Path(line[1]).exists():
-                raise IOError(f"The given path {line[1]} not exist")
-            pan_to_path[line[0]] = Path(line[1])
-        file.close()
-        return pan_to_path
-=======
->>>>>>> a9cd886d
 
     :param output: Path to output directory
     :param force: Pass exception if directory already exist
@@ -140,27 +79,6 @@
 def check_tsv_sanity(tsv_path: Path) -> Dict[str, Path]:
     """ Check if the given tsv is readable for the next PANORAMA step
 
-<<<<<<< HEAD
-    with tables.open_file(pangenome.file, "a") as h5f:
-        if "/info" not in h5f:
-            logging.getLogger().info("Your pangenome is without information. Information will be write to be "
-                                     "relevant for analyses")
-            write_info(pangenome, h5f)
-
-        info_group = h5f.root.info
-        if g_fluidity is not None:
-            info_group._v_attrs.fluidity = g_fluidity
-    logging.getLogger().info("Done writing the genome fluidity in pangenome")
-
-
-def check_file_info(pangenome_file: str, need_fluidity: bool = False) -> bool:
-    exists = os.path.isfile(pangenome_file)
-    if exists:
-        with tables.open_file(pangenome_file, "r") as h5f:
-            info = h5f.root.info._v_attrs._f_list()
-            if need_fluidity:
-                return True if 'fluidity' in info else False
-=======
     :param tsv_path: Path to tsv file with list of pangenome
 
     :raise IOError: If tsv or a pangenome not exist raise IOError
@@ -174,7 +92,6 @@
         raise IOError
     except Exception:
         raise Exception("Unexpected error when opening the list of pangenomes")
->>>>>>> a9cd886d
     else:
         for line in tsv:
             if len(line) < 2:
