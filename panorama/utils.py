#!/usr/bin/env python3
# coding:utf-8

# default libraries
import argparse
import os
import sys
import logging
from pathlib import Path
import csv
from typing import TextIO, Dict, Union, List
from multiprocessing import Manager, Lock
import pkg_resources

# installed libraries

# local libraries


def check_log(name: str) -> TextIO:
    """Check if the output log is writable

    :param name: Path to the log output

    :return: file object to write log
    """
    if name == "stdout":
        return sys.stdout
    elif name == "stderr":
        return sys.stderr
    else:
        return open(name, "w")


def set_verbosity_level(args: argparse.Namespace):
    """Set the verbosity level

    :param args: argument pass by command line
    """
    level = logging.INFO  # info, warnings and errors, default verbose == 1
    if hasattr(args, "verbose"):
        if args.verbose == 2:
            level = logging.DEBUG  # info, debug, warnings and errors
        elif args.verbose == 0:
            level = logging.WARNING  # only warnings and errors

        if args.log != sys.stdout and not args.disable_prog_bar:  # if output is not to stdout we remove progress bars.
            args.disable_prog_bar = True

        logging.basicConfig(stream=args.log, level=level,
                            format='%(asctime)s %(filename)s:l%(lineno)d %(levelname)s\t%(message)s',
                            datefmt='%Y-%m-%d %H:%M:%S')
        logging.info("Command: " + " ".join([arg for arg in sys.argv]))
        logging.info("Panorama version: " + pkg_resources.get_distribution("panorama").version)


# File managing system
def mkdir(output: Union[Path, str], force: bool = False) -> Path:
    """Create a directory at the given path

    :param output: Path to output directory
    :param force: Pass exception if directory already exist

    :raise FileExistError: If the given directory already exist and no force is used
    :raise Exception: Handle all others exception

    :return: Path object to output directory
    """
    try:
        os.makedirs(output.absolute().as_posix())
    except OSError:
        if not force:
            raise FileExistsError(f"{output} already exists."
                                  f"Use --force if you want to overwrite the files in the directory")
        else:
<<<<<<< HEAD
            logging.getLogger().warning(f"The {output} directory already exists. The file it contains may be potentially overwritten by the newly generated results.")
=======
            logging.warning(f"{output.as_posix()} already exist and file could be overwrite by the new generated")
>>>>>>> b0f09bb6
            return Path(output)
    except Exception:
        raise Exception("An unexpected error happened. Please report on our GitHub")
    else:
        return Path(output)


def path_exist(path: Path) -> Path:
    try:
        abs_path = path.resolve()
        if not abs_path.exists():
            raise FileNotFoundError
    except FileNotFoundError:
        raise FileNotFoundError(f"{path.resolve()} not exist")
    except Exception:
        raise Exception(f"An unexpected error happened. Please report to our github.")
    else:
        return abs_path


def path_is_dir(path: Path) -> bool:
    abs_path = path_exist(path)
    if abs_path.is_dir():
        return True
    else:
        return False


def path_is_file(path: Path) -> bool:
    abs_path = path_exist(path)
    if abs_path.is_file():
        return True
    else:
        return False


def check_tsv_sanity(tsv_path: Path) -> Dict[str, Dict[str, Union[int, str]]]:
    """ Check if the given tsv is readable for the next PANORAMA step

    :param tsv_path: Path to tsv file with list of pangenome

    :raise IOError: If tsv or a pangenome not exist raise IOError
    :raise Exception: Handle all others exception

    :return: Dictionary with pangenome name as key and path to hdf5 file as value
    """
    pan_to_path = {}
    try:
        p_file = open(tsv_path.absolute(), 'r')
        tsv = csv.reader(p_file, delimiter="\t")
    except IOError as ios_error:
        raise IOError(ios_error)
    except Exception as exception_error:
        raise Exception(f"The following unexpected error happened when opening the list of pangenomes : "
                        f"{exception_error}")
    else:
        for line in tsv:
            if len(line) < 2:
                raise SyntaxError("Format not readable. You need at least 2 columns (name and path to pangenome)")
            if " " in line[0]:
                raise ValueError(f"Your pangenome names contain spaces (The first encountered pangenome name that had "
                                f"this string: '{line[0]}'). To ensure compatibility with all of the dependencies of "
                                f"PPanGGOLiN this is not allowed. Please remove spaces from your pangenome names.")
            try:
                abs_path = path_exist(Path(line[1]))
            except FileNotFoundError:
                try:
                    abs_path = path_exist(tsv_path.parent/Path(line[1]))
                except FileNotFoundError as file_error:
                    raise FileNotFoundError(f"{file_error}")
                else:
                    pan_to_path[line[0]] = {"path": abs_path,
                                            "taxid": line[2] if len(line) > 2 else None}
            except Exception:
                raise Exception("Unexpected error")
            else:
                pan_to_path[line[0]] = {"path": abs_path,
                                        "taxid": line[2] if len(line) > 2 else None}
        p_file.close()
        return pan_to_path


<<<<<<< HEAD
loading_lock = None


def init_lock(lock):
=======
def init_lock(lock: Lock = None):
>>>>>>> b0f09bb6
    """
    Initialize the loading lock.

    This function initializes the `loading_lock` variable as a global variable, assigning it the value of the `lock` parameter.
    If the `loading_lock` is already initialized, the function does nothing.

    :param lock: The lock object to be assigned to `loading_lock`.
    """
    if lock is None:
        manager = Manager()
        return manager.Lock()<|MERGE_RESOLUTION|>--- conflicted
+++ resolved
@@ -73,11 +73,7 @@
             raise FileExistsError(f"{output} already exists."
                                   f"Use --force if you want to overwrite the files in the directory")
         else:
-<<<<<<< HEAD
-            logging.getLogger().warning(f"The {output} directory already exists. The file it contains may be potentially overwritten by the newly generated results.")
-=======
             logging.warning(f"{output.as_posix()} already exist and file could be overwrite by the new generated")
->>>>>>> b0f09bb6
             return Path(output)
     except Exception:
         raise Exception("An unexpected error happened. Please report on our GitHub")
@@ -160,14 +156,7 @@
         return pan_to_path
 
 
-<<<<<<< HEAD
-loading_lock = None
-
-
-def init_lock(lock):
-=======
 def init_lock(lock: Lock = None):
->>>>>>> b0f09bb6
     """
     Initialize the loading lock.
 
