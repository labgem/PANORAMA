--- conflicted
+++ resolved
@@ -132,8 +132,6 @@
                 raise ValueError(f"Your pangenome names contain spaces (The first encountered pangenome name that had "
                                 f"this string: '{line[0]}'). To ensure compatibility with all of the dependencies of "
                                 f"PPanGGOLiN this is not allowed. Please remove spaces from your pangenome names.")
-<<<<<<< HEAD
-
             try:
                 abs_path = path_exist(Path(line[1]))
             except FileNotFoundError:
@@ -149,11 +147,5 @@
             else:
                 pan_to_path[line[0]] = {"path": f"{abs_path.as_posix()}",
                                         "taxid": line[2] if len(line) > 2 else None}
-=======
-            if not Path(f"{tsv_path.parent.absolute().as_posix()}/{line[1]}").exists():
-                raise IOError(f"The given path {tsv_path.parent.absolute().as_posix()}/{line[1]} not exist")
-            pan_to_path[line[0]] = {"path": f"{tsv_path.parent.absolute().as_posix()}/{line[1]}",
-                                    "taxid": line[2] if len(line) > 2 else None}
->>>>>>> 01df6673
         p_file.close()
         return pan_to_path
