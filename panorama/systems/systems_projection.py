--- conflicted
+++ resolved
@@ -266,13 +266,8 @@
         Tuple[pd.DataFrame, pd.DataFrame]: Two DataFrames containing the projected system for the pangenome and organisms.
     """
     pangenome_projection, organisms_projection = [], []
-<<<<<<< HEAD
     matrix = get_gfs_matrix_combination(set(unit.models_families), gf2fam)
-=======
-    matrix, _, _ = get_gfs_matrix_combination(
-        set(unit.models_families), gf2fam, fam2source
-    )
->>>>>>> 8abf96cb
+
     for organism in unit.models_organisms:
         org_fam = {
             fam for fam in unit.families if organism.bitarray[fam_index[fam]] == 1
