#!/usr/bin/env python3

"""
This module provides utility functions to detect and write biological systems in pangenomes.
"""

# default libraries
from __future__ import annotations
import logging
from typing import Dict, Iterable, List, Set, Tuple
from collections import defaultdict

# installed libraries
from itertools import combinations
import numpy as np
import pandas as pd
import networkx as nx
from ppanggolin.genome import Organism
from ppanggolin.metadata import Metadata

# local libraries
from panorama.geneFamily import GeneFamily
from panorama.systems.models import Model, FuncUnit, Family
from panorama.pangenomes import Pangenome

pd.options.mode.copy_on_write = True  # Remove when pandas3.0 available. See the caveats in the documentation: https://pandas.pydata.org/pandas-docs/stable/user_guide/indexing.html#returning-a-view-versus-a-copy


def filter_global_context(
    graph: nx.Graph, jaccard_threshold: float = 0.8
) -> nx.Graph[GeneFamily]:
    """
    Filters the edges of a gene family graph based on a Jaccard gene proportion threshold.

    Copies all nodes to a new graph and retains only those edges where both connected
    GeneFamily nodes have a Jaccard gene proportion (shared genomes over unique organisms)
    greater than or equal to the specified threshold. Updates edge data with Jaccard values
    and family names.

    Args:
        graph (nx.Graph): The input graph with GeneFamily nodes and edge data containing 'genomes'.
        jaccard_threshold (float, optional): Minimum Jaccard gene proportion required for both
            families to retain an edge. Defaults to 0.8.

    Returns:
        nx.Graph[GeneFamily]: A new graph with filtered edges and updated edge attributes.
    """
    new_graph = nx.Graph()
    # Copy all nodes from the original graph to the new graph
    new_graph.add_nodes_from(graph.nodes(data=True))

    for f1, f2, data in graph.edges(data=True):
        # Calculate Jaccard gene proportions for both families
        f1_proportion = len(data["genomes"]) / len(set(f1.organisms))
        f2_proportion = len(data["genomes"]) / len(set(f2.organisms))

        # Update the local copy of the edge data
        data.update(
            {
                "f1": f1.name,
                "f2": f2.name,
                "f1_jaccard_gene": f1_proportion,
                "f2_jaccard_gene": f2_proportion,
            }
        )

        # Add the edge to the new graph if it meets the Jaccard threshold
        if f1_proportion >= jaccard_threshold and f2_proportion >= jaccard_threshold:
            # Add the edge with the updated edge data
            new_graph.add_edge(f1, f2, **data)

    return new_graph


def filter_local_context(
    graph: nx.Graph, organisms: Set[Organism], jaccard_threshold: float = 0.8
) -> nx.Graph[GeneFamily]:
    """
    Filters a graph based on a local Jaccard index.

    Args:
        graph (nx.Graph): A sub-pangenome graph.
        organisms (Set[Organism]): Organisms where edges between families of interest exist. Default is None
        jaccard_threshold (float, optional): Minimum Jaccard similarity used to filter edges between gene families. Default is 0.8.
    """

    def get_gene_proportion(gene_family: GeneFamily) -> float:
        """Returns the Jaccard gene proportion for a given gene family."""
        # Compute the proportion if not cached
        gf_orgs = set(gene_family.organisms).intersection(organisms)
        if len(gf_orgs) > 0:
            return len(data["genomes"].intersection(organisms)) / len(gf_orgs)
        else:
            return 0

    new_graph = nx.Graph()
    # Copy all nodes from the original graph to the new graph
    new_graph.add_nodes_from(graph.nodes(data=True))

    for f1, f2, data in graph.edges(data=True):
        # Calculate Jaccard gene proportions for both families
        f1_proportion = get_gene_proportion(f1)
        f2_proportion = get_gene_proportion(f2)

        # Update the local copy of the edge data
        data.update(
            {
                "f1": f1.name,
                "f2": f2.name,
                "f1_jaccard_gene": f1_proportion,
                "f2_jaccard_gene": f2_proportion,
            }
        )

        # Add the edge to the new graph if it meets the Jaccard threshold
        if f1_proportion >= jaccard_threshold and f2_proportion >= jaccard_threshold:
            # Add the edge with the updated edge data
            new_graph.add_edge(f1, f2, **data)

    return new_graph


<<<<<<< HEAD
def check_for_families(gene_families: Set[GeneFamily], gene_fam2mod_fam: Dict[GeneFamily, Set[Family]],
                       mod_fam2meta_source: Dict[str, str], func_unit: FuncUnit
                       ) -> Tuple[bool, Dict[GeneFamily, Tuple[str, int]]]:
=======
def get_number_of_mod_fam(
    gene_family: GeneFamily, gene_fam2mod_fam: Dict[GeneFamily, Set[Family]]
) -> int:
    """
    Return the number of model families linked to a given gene family.

    Args:
        gene_family (GeneFamily): The gene family to query.
        gene_fam2mod_fam (Dict[GeneFamily, Set[Family]]): Mapping from gene families to their associated model families.

    Returns:
        int: Number of model families associated with the gene family.
    """
    model_families = gene_fam2mod_fam.get(gene_family.name)
    if model_families is not None:
        return len(model_families)
    else:
        return 0


def check_for_families(
    gene_families: Set[GeneFamily],
    gene_fam2mod_fam: Dict[GeneFamily, Set[Family]],
    mod_fam2meta_source: Dict[str, str],
    func_unit: FuncUnit,
) -> Tuple[bool, Dict[GeneFamily, Tuple[str, int]]]:
>>>>>>> 8abf96cb
    """
    Checks gene families against a functional unit to identify forbidden, mandatory, and accessory family conditions.

    Args:
        gene_families (Set[GeneFamily]): Set of gene families to evaluate.
        gene_fam2mod_fam (Dict[GeneFamily, Set[Family]]): Mapping from gene families to associated model families.
        mod_fam2meta_source (Dict[str, str]): Mapping from model family names to metadata sources.
        func_unit (FuncUnit): Functional unit definition to check against.

    Returns:
<<<<<<< HEAD
        bool: True if forbidden conditions are encountered, False otherwise.
        dict: Dictionary mapping gene families to metadata information.
    """
    def fam_sort_key(item):
        family, meta_info = item
        score = meta_info[2]
        presence_priority = {"mandatory": 0, "accessory": 1, "forbidden": 2}
        presence_rank = presence_priority.get(family.presence, 3)
        return (-score, presence_rank, family.name) # negative score for descending order
=======
        Tuple[bool, Dict[GeneFamily, Tuple[str, int]]]:
            - True and a mapping of gene families to selected metadata if conditions are satisfied and no forbidden families are found.
            - False and an empty dictionary if forbidden families are found or required conditions are not met.
    """
    mandatory_list = list(map(lambda x: x.name, func_unit.mandatory))
    accessory_list = list(map(lambda x: x.name, func_unit.accessory))
    forbidden_list = list(map(lambda x: x.name, func_unit.forbidden))

    gf2fam2meta_info = defaultdict(dict)

    for gf in sorted(
        gene_families, key=lambda n: get_number_of_mod_fam(n, gene_fam2mod_fam)
    ):
        for family in gene_fam2mod_fam[gf]:
            avail_name = {family.name}.union(family.exchangeable)
            if (
                (family.presence == "mandatory" and family.name in mandatory_list)
                or (family.presence == "accessory" and family.name in accessory_list)
                or (family.presence == "forbidden" and family.name in forbidden_list)
            ):
                for meta_id, metadata in gf.get_metadata_by_source(
                    mod_fam2meta_source[family.name]
                ).items():
                    if metadata.protein_name in avail_name:
                        gf2fam2meta_info[gf][family] = (
                            mod_fam2meta_source[family.name],
                            meta_id,
                            metadata.score,
                        )
                    elif "secondary_name" in metadata.fields:
                        if any(
                            name in avail_name
                            for name in metadata.secondary_name.split(",")
                        ):
                            gf2fam2meta_info[gf][family] = (
                                mod_fam2meta_source[family.name],
                                meta_id,
                                metadata.score,
                            )
>>>>>>> 8abf96cb

    gf2meta_info = {}
    mandatory_seen = set()
    accessory_seen = set()
<<<<<<< HEAD
    
    for gf in sorted(gene_families, key=lambda n: len(gene_fam2mod_fam[n])):
        fam2meta_info = {}
        for family in gene_fam2mod_fam[gf]:
            avail_name = {family.name}.union(family.exchangeable)
            # if family.presence in ("mandatory", "accessory", "forbidden"):
            for meta_id, metadata in gf.get_metadata_by_source(mod_fam2meta_source[family.name]).items():
                if (metadata.protein_name in avail_name or ("secondary_name" in metadata.fields and
                    any(name in avail_name for name in metadata.secondary_name.split(",")))):
                    fam2meta_info[family] = (mod_fam2meta_source[family.name], meta_id, metadata.score)

        sorted_fam2meta_info = sorted(fam2meta_info.items(), key=fam_sort_key)
        family, meta_info = sorted_fam2meta_info[0]
        
        if family.presence == "forbidden":
            return False, {}
        
        if family.presence == "mandatory" and family.name not in mandatory_seen:
            mandatory_seen.add(family.name)
        elif family.presence == "accessory" and family.name not in accessory_seen:
            accessory_seen.add(family.name)
        gf2meta_info[gf] = meta_info[:-1]
        
    if (len(mandatory_seen) >= func_unit.min_mandatory and 
        len(mandatory_seen | accessory_seen) >= func_unit.min_total):
        return True, gf2meta_info
    return False, {}


def get_gfs_matrix_combination(gene_families: Set[GeneFamily], gene_fam2mod_fam: Dict[GeneFamily, Set[Family]]) -> pd.DataFrame:
=======
    found_forbidden = False
    for gf, fam2meta_info in sorted(gf2fam2meta_info.items(), key=lambda x: len(x[1])):
        sorted_fam2meta_info = list(
            sorted(fam2meta_info.items(), key=lambda x: x[1][2], reverse=True)
        )
        add = False
        for family, meta_info in sorted_fam2meta_info:
            if family.presence == "mandatory" and family.name not in mandatory_seen:
                mandatory_seen.add(family.name)
                gf2meta_info[gf] = meta_info[:-1]
                add = True
                break
            elif family.presence == "accessory" and family.name not in accessory_seen:
                accessory_seen.add(family.name)
                gf2meta_info[gf] = meta_info[:-1]
                add = True
                break
            elif family.presence == "forbidden" and family.name in forbidden_list:
                found_forbidden = True
                break  # No need to continue if a forbidden family is found

        if found_forbidden:
            break

        if not add:
            # If nothing was added and no forbidden family was found, default to first family
            _, meta_info = sorted_fam2meta_info[0]
            gf2meta_info[gf] = meta_info[:-1]

    if found_forbidden:
        return False, {}
    else:
        if (
            len(mandatory_seen) >= func_unit.min_mandatory
            or func_unit.min_mandatory == -1
        ) and (
            len(mandatory_seen | accessory_seen) >= func_unit.min_total
            or func_unit.min_total == -1
        ):
            return True, gf2meta_info
        else:
            return False, {}


def get_gfs_matrix_combination(
    gene_families: Set[GeneFamily],
    gene_fam2mod_fam: Dict[GeneFamily, Set[Family]],
    mod_fam2meta_source: Dict[str, str],
) -> Tuple[
    pd.DataFrame,
    Dict[str, Dict[GeneFamily, Tuple[int, Metadata]]],
    Dict[str, Dict[GeneFamily, Tuple[int, Metadata]]],
]:
>>>>>>> 8abf96cb
    """
    Build a matrix of association between gene families and families.

    Args:
        gene_families (Set[GeneFamily]): Set of gene families.
        gene_fam2mod_fam (Dict[GeneFamily, Set[Family]): Dictionary linking gene families to model families.

    Returns:
        pd.DataFrame: Matrix of association between gene families and families.
    """

<<<<<<< HEAD
=======
    def add_metadata_to_dict(presence_gfs2metadata):
        """
        Associate gene families to metadata in a dictionary

        Args:
            presence_gfs2metadata: Dictionary to save gene families and their metadata
        """
        for meta_id, metadata in gene_family.get_metadata_by_source(
            mod_fam2meta_source[family.name]
        ).items():
            if metadata.protein_name in avail_name:
                if gene_family in presence_gfs2metadata[family.name]:
                    _, current_metadata = presence_gfs2metadata[family.name][
                        gene_family
                    ]
                    if metadata.score > current_metadata.score:
                        presence_gfs2metadata[family.name][gene_family] = (
                            meta_id,
                            metadata,
                        )
                else:
                    presence_gfs2metadata[family.name][gene_family] = (
                        meta_id,
                        metadata,
                    )
            elif "secondary_name" in metadata.fields:
                if any(
                    name in avail_name for name in metadata.secondary_name.split(",")
                ):
                    if gene_family in presence_gfs2metadata[family.name]:
                        _, current_metadata = presence_gfs2metadata[family.name][
                            gene_family
                        ]
                        if metadata.score > current_metadata.score:
                            presence_gfs2metadata[family.name][gene_family] = (
                                meta_id,
                                metadata,
                            )
                    else:
                        presence_gfs2metadata[family.name][gene_family] = (
                            meta_id,
                            metadata,
                        )

    mandatory_gfs2metadata = defaultdict(dict)
    accessory_gfs2metadata = defaultdict(dict)
>>>>>>> 8abf96cb
    gfs = set()
    model_fams = set()
    for gf in gene_families:
        for fam in gene_fam2mod_fam[gf]:
            if fam.presence in ["mandatory", "accessory"]:
                gfs.add(gf)
                model_fams.add(fam.name)
                
    gfs = list(gfs)
<<<<<<< HEAD
    model_fams = list(model_fams)
    score_matrix = np.zeros((len(model_fams), len(gfs)), dtype=int)

    for j, gf in enumerate(gfs):
        annotations = [f.name for f in gene_fam2mod_fam[gf]]
        for i, fam in enumerate(model_fams):
            if fam in annotations:
                score_matrix[i, j] = 1 
                
    return pd.DataFrame(score_matrix, index=model_fams, columns=[gf.name for gf in gfs])


def check_needed_families(matrix: pd.DataFrame, func_unit: FuncUnit) -> bool:
    """
    Check if there are enough mandatory and total families to satisfy the functional unit rules.

    Args:
        matrix: The association matrix between gene families and families
        func_unit: The functional unit to search for.

    Returns:
        Boolean: True if satisfied, False otherwise
    """

    matrix = matrix.loc[matrix.sum(axis=1) > 0] # Remove all-zero rows
    
    mandatory_fams = {fam.name for fam in func_unit.mandatory}
    mandatory_count = sum(fam in mandatory_fams for fam in matrix.index)

    return (mandatory_count >= func_unit.min_mandatory and
            len(matrix) >= func_unit.min_total)


def get_metadata_to_families(pangenome: Pangenome, sources: Iterable[str]) -> Dict[str, Dict[str, Set[GeneFamily]]]:
    """
    Retrieves a mapping of metadata to sets of gene families for each metadata source.

    Args:
        pangenome (Pangenome): Pangenome object containing gene families.
        sources (iterable of str): List of metadata source names.
=======
    for i, fam in enumerate(fams):
        if fam in mandatory_gfs2metadata:
            gfs2metadata = mandatory_gfs2metadata[fam]
        else:
            gfs2metadata = accessory_gfs2metadata[fam]
        for j, gf in enumerate(gfs):
            score_matrix[i, j] = 1 if gf in gfs2metadata else 0
    return (
        pd.DataFrame(score_matrix, index=fams, columns=[gf.name for gf in gfs]),
        mandatory_gfs2metadata,
        accessory_gfs2metadata,
    )
>>>>>>> 8abf96cb

    Returns:
        dict: A dictionary where each metadata source maps to another dictionary of metadata to sets of gene families.
    """
    meta2fam = {source: defaultdict(set) for source in sources}
    for source in sources:
        for gf in pangenome.gene_families:
            metadata = gf.get_metadata_by_source(source)
            if metadata is not None:
                for meta in metadata.values():
                    meta2fam[source][meta.protein_name].add(gf)
                    if "secondary_name" in meta.fields and meta.secondary_name != "":
                        for secondary_name in meta.secondary_name.split(','):
                            meta2fam[source][secondary_name].add(gf)
    return meta2fam


def dict_families_context(model: Model, annot2fam: Dict[str, Dict[str, Set[GeneFamily]]]) \
        -> Tuple[Set[GeneFamily], Dict[GeneFamily, Set[Family]], Dict[str, str]]:
    """
    Retrieves all gene families associated with the families in the model.

    Args:
        model (Model): Model containing the families.
        annot2fam (dict): Dictionary of annotated families.

    Returns:
        tuple: A tuple containing:
            - Set[GeneFamily]: Gene families of interest in the functional unit.
            - dict: Dictionary linking gene families to their families.
            - dict: Dictionary linking families to their sources.
    """
    gene_families = set()
    gf2fam = defaultdict(set)
    fam2source = {}
    for fam_model in model.families:
        exchangeables = fam_model.exchangeable | {fam_model.name} 
        for exchangeable in exchangeables: 
            for source, annotation2families in annot2fam.items():
                if exchangeable in annotation2families:
                    
                    if fam_model.name in fam2source and fam2source[fam_model.name] != source:
                        logging.getLogger("PANORAMA").warning(f"Protein annotation {fam_model.name} is encountered in multiple sources." 
                                                               "All sources will be used, but only first one will be associated with " 
                                                               "the model family.")
                    else:
                        fam2source[fam_model.name] = source
                    
                    for gf in annotation2families[exchangeable]:
                        gene_families.add(gf)
                        gf2fam[gf].add(fam_model)     

    return gene_families, gf2fam, fam2source




# The following functions are not used anywhere anymore

def bitset_from_row(row) -> int:
    """
    Converts a row of the binary matrix into an integer bitset.
    Each bit represents the presence of an individual for that characteristic.
    Args:
        row: A row of the binary matrix

    Returns:
        int: integer bitset representing the presence of an individual for that characteristic
    """
    bitset = 0
    for i, val in enumerate(row):
        if val == 1:
            bitset |= 1 << i  # Met le i-ème bit à 1
    return bitset


def search_comb(
    comb: Tuple[int, ...], mandatory_bitsets: List[int], accessory_bitsets: List[int]
) -> Tuple[Dict[int, int], int, int]:
    """
    Search for a working combination in bitsets

    Args:
        comb (Tuple[int, ...]): Combination of gene families index
        mandatory_bitsets (List[int]): Bitsets with index of mandatory families
        accessory_bitsets (List[int]): Bitsets with index of accessory families

    Returns:
        Dict[int, int]: Association between gene families and families
        Integer: Number of mandatory families covered
        Integer: Number of accessory families covered
    """
    covered_families = set()
    gf2fam = {}

    covered_mandatory = 0
    for family_index, bitset in enumerate(mandatory_bitsets):
        covering_gfs = set(ind for ind in comb if (1 << ind) & bitset)
        if len(covering_gfs) >= 1:
            for gf in covering_gfs:
                gf2fam[gf] = family_index
            if family_index not in covered_families:
                covered_mandatory += 1
                covered_families.add(family_index)

    covered_accessory = 0
    for family_index, bitset in enumerate(
        accessory_bitsets, start=len(mandatory_bitsets)
    ):
        covering_gfs = set(ind for ind in comb if (1 << ind) & bitset)
        if len(covering_gfs) >= 1:
            for gf in covering_gfs:
                gf2fam[gf] = family_index
            if family_index not in covered_families:
                covered_accessory += 1
                covered_families.add(family_index)

    return gf2fam, covered_mandatory, covered_accessory


<<<<<<< HEAD
def find_combinations(matrix: pd.DataFrame, func_unit: FuncUnit) -> List[Tuple[Set[str], Dict[str, str]]]:
    """
    Search working combination of gene families that respect families presence absence model rules
=======
def check_needed_families(matrix: pd.DataFrame, func_unit: FuncUnit) -> bool:
    """
    Search if it exists a combination of gene families that respect families presence absence unit rules
>>>>>>> 8abf96cb

    Args:
        matrix: The association matrix between gene families and families
        func_unit: The functional unit to search for.

    Returns:
<<<<<<< HEAD
        List: List of working combination
            Set[str]: Set of selected gene families name that correspond to a working combination
            Dict[str, str]: Association between gene families and families for the combination.
    """

    mandatory = {fam.name for fam in func_unit.mandatory}
    mandatory_indices = [i for i, fam in enumerate(matrix.index.values) if fam in mandatory]

    if len(mandatory_indices) < func_unit.min_mandatory or matrix.shape[0] < func_unit.min_total:
        return []

    bitsets = [bitset_from_row(matrix.iloc[i, :]) for i in range(matrix.shape[0])]
    mandatory_bitsets = [bitsets[i] for i in mandatory_indices]
    accessory_bitsets = [bitsets[i] for i in range(matrix.shape[0]) if i not in mandatory_indices]

    solutions = []
    for size in sorted(range(func_unit.min_total, matrix.shape[1] + 1), reverse=True):
        for comb in combinations(range(matrix.shape[1]), size):
            gf2fam, covered_mandatory, covered_accessory = search_comb(comb, mandatory_bitsets, accessory_bitsets)
            if (covered_mandatory >= func_unit.min_mandatory and
                    covered_mandatory + covered_accessory >= func_unit.min_total):
                solutions.append(({matrix.columns[i] for i in comb},
                                  {matrix.columns[j]: matrix.index[i] for j, i in gf2fam.items()}))

    return solutions
=======
        Boolean: True if it exists, False otherwise
    """

    def is_subset(comb1: Tuple[int, ...], comb2: Tuple[int, ...]) -> bool:
        """
        Check if a combination of gene families is subset of another one

        Args:
            comb1 (Tuple[int, ...]): Combination to check if it's a subset
            comb2 (Tuple[int, ...]): Combination supposed bigger

        Returns:
            Boolean: True if first combination is a subset of the second one, False otherwise
        """
        return set(comb1).issubset(comb2)

    mandatory = {fam.name for fam in func_unit.mandatory}
    mandatory_indices = [
        i for i, fam in enumerate(matrix.index.values) if fam in mandatory
    ]

    if (
        len(mandatory_indices) < func_unit.min_mandatory
        or matrix.shape[0] < func_unit.min_total
    ):
        return False

    bitsets = [bitset_from_row(matrix.iloc[i, :]) for i in range(matrix.shape[0])]
    mandatory_bitsets = [bitsets[i] for i in mandatory_indices]
    accessory_bitsets = [
        bitsets[i] for i in range(matrix.shape[0]) if i not in mandatory_indices
    ]

    not_valid = []
    for size in sorted(range(func_unit.min_total, matrix.shape[1] + 1), reverse=True):
        for comb in combinations(range(matrix.shape[1]), size):
            # If a larger comb can't respect presence absence rules, so a tinier can not too.
            if not any(is_subset(comb, larger_comb) for larger_comb in not_valid):
                _, covered_mandatory, covered_accessory = search_comb(
                    comb, mandatory_bitsets, accessory_bitsets
                )
                if (
                    covered_mandatory >= func_unit.min_mandatory
                    and covered_mandatory + covered_accessory >= func_unit.min_total
                ):
                    return True
                else:
                    not_valid.append(comb)
    return False


def get_metadata_to_families(
    pangenome: Pangenome, sources: Iterable[str]
) -> Dict[str, Dict[str, Set[GeneFamily]]]:
    """
    Retrieves a mapping of metadata to sets of gene families for each metadata source.

    Args:
        pangenome (Pangenome): Pangenome object containing gene families.
        sources (iterable of str): List of metadata source names.

    Returns:
        dict: A dictionary where each metadata source maps to another dictionary of metadata to sets of gene families.
    """
    meta2fam = {source: defaultdict(set) for source in sources}
    for source in sources:
        for gf in pangenome.gene_families:
            metadata = gf.get_metadata_by_source(source)
            if metadata is not None:
                for meta in metadata.values():
                    meta2fam[source][meta.protein_name].add(gf)
                    if "secondary_name" in meta.fields and meta.secondary_name != "":
                        for secondary_name in meta.secondary_name.split(","):
                            meta2fam[source][secondary_name].add(gf)
    return meta2fam


def dict_families_context(
    model: Model, annot2fam: Dict[str, Dict[str, Set[GeneFamily]]]
) -> Tuple[Set[GeneFamily], Dict[GeneFamily, Set[Family]], Dict[str, str]]:
    """
    Retrieves all gene families associated with the families in the model.

    Args:
        model (Model): Model containing the families.
        annot2fam (dict): Dictionary of annotated families.

    Returns:
        tuple: A tuple containing:
            - Set[GeneFamily]: Gene families of interest in the functional unit.
            - dict: Dictionary linking gene families to their families.
            - dict: Dictionary linking families to their sources.
    """
    gene_families = set()
    gf2fam = defaultdict(set)
    fam2source = {}
    for fam_model in model.families:
        for source, annotation2families in annot2fam.items():
            if fam_model.name in annotation2families:
                for gf in annotation2families[fam_model.name]:
                    gene_families.add(gf)
                    gf2fam[gf].add(fam_model)
                    if (
                        fam_model.name in fam2source
                        and fam2source[fam_model.name] != source
                    ):
                        logging.getLogger("PANORAMA").warning(
                            "Two families have the same protein name for different "
                            "sources. First source encountered will be used."
                        )
                    else:
                        fam2source[fam_model.name] = source

        for exchangeable in fam_model.exchangeable:
            for source, annotation2families in annot2fam.items():
                if exchangeable in annotation2families:
                    for gf in annotation2families[exchangeable]:
                        gene_families.add(gf)
                        gf2fam[gf].add(fam_model)
                        if (
                            fam_model.name in fam2source
                            and fam2source[fam_model.name] != source
                        ):
                            logging.getLogger("PANORAMA").warning(
                                "Two families have the same protein name for different "
                                "sources. First source encountered will be used."
                            )
                        else:
                            fam2source[fam_model.name] = source
    return gene_families, gf2fam, fam2source
>>>>>>> 8abf96cb
<|MERGE_RESOLUTION|>--- conflicted
+++ resolved
@@ -120,38 +120,10 @@
     return new_graph
 
 
-<<<<<<< HEAD
+
 def check_for_families(gene_families: Set[GeneFamily], gene_fam2mod_fam: Dict[GeneFamily, Set[Family]],
                        mod_fam2meta_source: Dict[str, str], func_unit: FuncUnit
                        ) -> Tuple[bool, Dict[GeneFamily, Tuple[str, int]]]:
-=======
-def get_number_of_mod_fam(
-    gene_family: GeneFamily, gene_fam2mod_fam: Dict[GeneFamily, Set[Family]]
-) -> int:
-    """
-    Return the number of model families linked to a given gene family.
-
-    Args:
-        gene_family (GeneFamily): The gene family to query.
-        gene_fam2mod_fam (Dict[GeneFamily, Set[Family]]): Mapping from gene families to their associated model families.
-
-    Returns:
-        int: Number of model families associated with the gene family.
-    """
-    model_families = gene_fam2mod_fam.get(gene_family.name)
-    if model_families is not None:
-        return len(model_families)
-    else:
-        return 0
-
-
-def check_for_families(
-    gene_families: Set[GeneFamily],
-    gene_fam2mod_fam: Dict[GeneFamily, Set[Family]],
-    mod_fam2meta_source: Dict[str, str],
-    func_unit: FuncUnit,
-) -> Tuple[bool, Dict[GeneFamily, Tuple[str, int]]]:
->>>>>>> 8abf96cb
     """
     Checks gene families against a functional unit to identify forbidden, mandatory, and accessory family conditions.
 
@@ -162,7 +134,6 @@
         func_unit (FuncUnit): Functional unit definition to check against.
 
     Returns:
-<<<<<<< HEAD
         bool: True if forbidden conditions are encountered, False otherwise.
         dict: Dictionary mapping gene families to metadata information.
     """
@@ -172,52 +143,10 @@
         presence_priority = {"mandatory": 0, "accessory": 1, "forbidden": 2}
         presence_rank = presence_priority.get(family.presence, 3)
         return (-score, presence_rank, family.name) # negative score for descending order
-=======
-        Tuple[bool, Dict[GeneFamily, Tuple[str, int]]]:
-            - True and a mapping of gene families to selected metadata if conditions are satisfied and no forbidden families are found.
-            - False and an empty dictionary if forbidden families are found or required conditions are not met.
-    """
-    mandatory_list = list(map(lambda x: x.name, func_unit.mandatory))
-    accessory_list = list(map(lambda x: x.name, func_unit.accessory))
-    forbidden_list = list(map(lambda x: x.name, func_unit.forbidden))
-
-    gf2fam2meta_info = defaultdict(dict)
-
-    for gf in sorted(
-        gene_families, key=lambda n: get_number_of_mod_fam(n, gene_fam2mod_fam)
-    ):
-        for family in gene_fam2mod_fam[gf]:
-            avail_name = {family.name}.union(family.exchangeable)
-            if (
-                (family.presence == "mandatory" and family.name in mandatory_list)
-                or (family.presence == "accessory" and family.name in accessory_list)
-                or (family.presence == "forbidden" and family.name in forbidden_list)
-            ):
-                for meta_id, metadata in gf.get_metadata_by_source(
-                    mod_fam2meta_source[family.name]
-                ).items():
-                    if metadata.protein_name in avail_name:
-                        gf2fam2meta_info[gf][family] = (
-                            mod_fam2meta_source[family.name],
-                            meta_id,
-                            metadata.score,
-                        )
-                    elif "secondary_name" in metadata.fields:
-                        if any(
-                            name in avail_name
-                            for name in metadata.secondary_name.split(",")
-                        ):
-                            gf2fam2meta_info[gf][family] = (
-                                mod_fam2meta_source[family.name],
-                                meta_id,
-                                metadata.score,
-                            )
->>>>>>> 8abf96cb
 
     gf2meta_info = {}
     mandatory_seen = set()
     accessory_seen = set()
-<<<<<<< HEAD
     
     for gf in sorted(gene_families, key=lambda n: len(gene_fam2mod_fam[n])):
         fam2meta_info = {}
@@ -248,61 +177,6 @@
 
 
 def get_gfs_matrix_combination(gene_families: Set[GeneFamily], gene_fam2mod_fam: Dict[GeneFamily, Set[Family]]) -> pd.DataFrame:
-=======
-    found_forbidden = False
-    for gf, fam2meta_info in sorted(gf2fam2meta_info.items(), key=lambda x: len(x[1])):
-        sorted_fam2meta_info = list(
-            sorted(fam2meta_info.items(), key=lambda x: x[1][2], reverse=True)
-        )
-        add = False
-        for family, meta_info in sorted_fam2meta_info:
-            if family.presence == "mandatory" and family.name not in mandatory_seen:
-                mandatory_seen.add(family.name)
-                gf2meta_info[gf] = meta_info[:-1]
-                add = True
-                break
-            elif family.presence == "accessory" and family.name not in accessory_seen:
-                accessory_seen.add(family.name)
-                gf2meta_info[gf] = meta_info[:-1]
-                add = True
-                break
-            elif family.presence == "forbidden" and family.name in forbidden_list:
-                found_forbidden = True
-                break  # No need to continue if a forbidden family is found
-
-        if found_forbidden:
-            break
-
-        if not add:
-            # If nothing was added and no forbidden family was found, default to first family
-            _, meta_info = sorted_fam2meta_info[0]
-            gf2meta_info[gf] = meta_info[:-1]
-
-    if found_forbidden:
-        return False, {}
-    else:
-        if (
-            len(mandatory_seen) >= func_unit.min_mandatory
-            or func_unit.min_mandatory == -1
-        ) and (
-            len(mandatory_seen | accessory_seen) >= func_unit.min_total
-            or func_unit.min_total == -1
-        ):
-            return True, gf2meta_info
-        else:
-            return False, {}
-
-
-def get_gfs_matrix_combination(
-    gene_families: Set[GeneFamily],
-    gene_fam2mod_fam: Dict[GeneFamily, Set[Family]],
-    mod_fam2meta_source: Dict[str, str],
-) -> Tuple[
-    pd.DataFrame,
-    Dict[str, Dict[GeneFamily, Tuple[int, Metadata]]],
-    Dict[str, Dict[GeneFamily, Tuple[int, Metadata]]],
-]:
->>>>>>> 8abf96cb
     """
     Build a matrix of association between gene families and families.
 
@@ -314,55 +188,6 @@
         pd.DataFrame: Matrix of association between gene families and families.
     """
 
-<<<<<<< HEAD
-=======
-    def add_metadata_to_dict(presence_gfs2metadata):
-        """
-        Associate gene families to metadata in a dictionary
-
-        Args:
-            presence_gfs2metadata: Dictionary to save gene families and their metadata
-        """
-        for meta_id, metadata in gene_family.get_metadata_by_source(
-            mod_fam2meta_source[family.name]
-        ).items():
-            if metadata.protein_name in avail_name:
-                if gene_family in presence_gfs2metadata[family.name]:
-                    _, current_metadata = presence_gfs2metadata[family.name][
-                        gene_family
-                    ]
-                    if metadata.score > current_metadata.score:
-                        presence_gfs2metadata[family.name][gene_family] = (
-                            meta_id,
-                            metadata,
-                        )
-                else:
-                    presence_gfs2metadata[family.name][gene_family] = (
-                        meta_id,
-                        metadata,
-                    )
-            elif "secondary_name" in metadata.fields:
-                if any(
-                    name in avail_name for name in metadata.secondary_name.split(",")
-                ):
-                    if gene_family in presence_gfs2metadata[family.name]:
-                        _, current_metadata = presence_gfs2metadata[family.name][
-                            gene_family
-                        ]
-                        if metadata.score > current_metadata.score:
-                            presence_gfs2metadata[family.name][gene_family] = (
-                                meta_id,
-                                metadata,
-                            )
-                    else:
-                        presence_gfs2metadata[family.name][gene_family] = (
-                            meta_id,
-                            metadata,
-                        )
-
-    mandatory_gfs2metadata = defaultdict(dict)
-    accessory_gfs2metadata = defaultdict(dict)
->>>>>>> 8abf96cb
     gfs = set()
     model_fams = set()
     for gf in gene_families:
@@ -372,7 +197,6 @@
                 model_fams.add(fam.name)
                 
     gfs = list(gfs)
-<<<<<<< HEAD
     model_fams = list(model_fams)
     score_matrix = np.zeros((len(model_fams), len(gfs)), dtype=int)
 
@@ -413,20 +237,6 @@
     Args:
         pangenome (Pangenome): Pangenome object containing gene families.
         sources (iterable of str): List of metadata source names.
-=======
-    for i, fam in enumerate(fams):
-        if fam in mandatory_gfs2metadata:
-            gfs2metadata = mandatory_gfs2metadata[fam]
-        else:
-            gfs2metadata = accessory_gfs2metadata[fam]
-        for j, gf in enumerate(gfs):
-            score_matrix[i, j] = 1 if gf in gfs2metadata else 0
-    return (
-        pd.DataFrame(score_matrix, index=fams, columns=[gf.name for gf in gfs]),
-        mandatory_gfs2metadata,
-        accessory_gfs2metadata,
-    )
->>>>>>> 8abf96cb
 
     Returns:
         dict: A dictionary where each metadata source maps to another dictionary of metadata to sets of gene families.
@@ -547,22 +357,15 @@
     return gf2fam, covered_mandatory, covered_accessory
 
 
-<<<<<<< HEAD
 def find_combinations(matrix: pd.DataFrame, func_unit: FuncUnit) -> List[Tuple[Set[str], Dict[str, str]]]:
     """
     Search working combination of gene families that respect families presence absence model rules
-=======
-def check_needed_families(matrix: pd.DataFrame, func_unit: FuncUnit) -> bool:
-    """
-    Search if it exists a combination of gene families that respect families presence absence unit rules
->>>>>>> 8abf96cb
 
     Args:
         matrix: The association matrix between gene families and families
         func_unit: The functional unit to search for.
 
     Returns:
-<<<<<<< HEAD
         List: List of working combination
             Set[str]: Set of selected gene families name that correspond to a working combination
             Dict[str, str]: Association between gene families and families for the combination.
@@ -587,136 +390,4 @@
                 solutions.append(({matrix.columns[i] for i in comb},
                                   {matrix.columns[j]: matrix.index[i] for j, i in gf2fam.items()}))
 
-    return solutions
-=======
-        Boolean: True if it exists, False otherwise
-    """
-
-    def is_subset(comb1: Tuple[int, ...], comb2: Tuple[int, ...]) -> bool:
-        """
-        Check if a combination of gene families is subset of another one
-
-        Args:
-            comb1 (Tuple[int, ...]): Combination to check if it's a subset
-            comb2 (Tuple[int, ...]): Combination supposed bigger
-
-        Returns:
-            Boolean: True if first combination is a subset of the second one, False otherwise
-        """
-        return set(comb1).issubset(comb2)
-
-    mandatory = {fam.name for fam in func_unit.mandatory}
-    mandatory_indices = [
-        i for i, fam in enumerate(matrix.index.values) if fam in mandatory
-    ]
-
-    if (
-        len(mandatory_indices) < func_unit.min_mandatory
-        or matrix.shape[0] < func_unit.min_total
-    ):
-        return False
-
-    bitsets = [bitset_from_row(matrix.iloc[i, :]) for i in range(matrix.shape[0])]
-    mandatory_bitsets = [bitsets[i] for i in mandatory_indices]
-    accessory_bitsets = [
-        bitsets[i] for i in range(matrix.shape[0]) if i not in mandatory_indices
-    ]
-
-    not_valid = []
-    for size in sorted(range(func_unit.min_total, matrix.shape[1] + 1), reverse=True):
-        for comb in combinations(range(matrix.shape[1]), size):
-            # If a larger comb can't respect presence absence rules, so a tinier can not too.
-            if not any(is_subset(comb, larger_comb) for larger_comb in not_valid):
-                _, covered_mandatory, covered_accessory = search_comb(
-                    comb, mandatory_bitsets, accessory_bitsets
-                )
-                if (
-                    covered_mandatory >= func_unit.min_mandatory
-                    and covered_mandatory + covered_accessory >= func_unit.min_total
-                ):
-                    return True
-                else:
-                    not_valid.append(comb)
-    return False
-
-
-def get_metadata_to_families(
-    pangenome: Pangenome, sources: Iterable[str]
-) -> Dict[str, Dict[str, Set[GeneFamily]]]:
-    """
-    Retrieves a mapping of metadata to sets of gene families for each metadata source.
-
-    Args:
-        pangenome (Pangenome): Pangenome object containing gene families.
-        sources (iterable of str): List of metadata source names.
-
-    Returns:
-        dict: A dictionary where each metadata source maps to another dictionary of metadata to sets of gene families.
-    """
-    meta2fam = {source: defaultdict(set) for source in sources}
-    for source in sources:
-        for gf in pangenome.gene_families:
-            metadata = gf.get_metadata_by_source(source)
-            if metadata is not None:
-                for meta in metadata.values():
-                    meta2fam[source][meta.protein_name].add(gf)
-                    if "secondary_name" in meta.fields and meta.secondary_name != "":
-                        for secondary_name in meta.secondary_name.split(","):
-                            meta2fam[source][secondary_name].add(gf)
-    return meta2fam
-
-
-def dict_families_context(
-    model: Model, annot2fam: Dict[str, Dict[str, Set[GeneFamily]]]
-) -> Tuple[Set[GeneFamily], Dict[GeneFamily, Set[Family]], Dict[str, str]]:
-    """
-    Retrieves all gene families associated with the families in the model.
-
-    Args:
-        model (Model): Model containing the families.
-        annot2fam (dict): Dictionary of annotated families.
-
-    Returns:
-        tuple: A tuple containing:
-            - Set[GeneFamily]: Gene families of interest in the functional unit.
-            - dict: Dictionary linking gene families to their families.
-            - dict: Dictionary linking families to their sources.
-    """
-    gene_families = set()
-    gf2fam = defaultdict(set)
-    fam2source = {}
-    for fam_model in model.families:
-        for source, annotation2families in annot2fam.items():
-            if fam_model.name in annotation2families:
-                for gf in annotation2families[fam_model.name]:
-                    gene_families.add(gf)
-                    gf2fam[gf].add(fam_model)
-                    if (
-                        fam_model.name in fam2source
-                        and fam2source[fam_model.name] != source
-                    ):
-                        logging.getLogger("PANORAMA").warning(
-                            "Two families have the same protein name for different "
-                            "sources. First source encountered will be used."
-                        )
-                    else:
-                        fam2source[fam_model.name] = source
-
-        for exchangeable in fam_model.exchangeable:
-            for source, annotation2families in annot2fam.items():
-                if exchangeable in annotation2families:
-                    for gf in annotation2families[exchangeable]:
-                        gene_families.add(gf)
-                        gf2fam[gf].add(fam_model)
-                        if (
-                            fam_model.name in fam2source
-                            and fam2source[fam_model.name] != source
-                        ):
-                            logging.getLogger("PANORAMA").warning(
-                                "Two families have the same protein name for different "
-                                "sources. First source encountered will be used."
-                            )
-                        else:
-                            fam2source[fam_model.name] = source
-    return gene_families, gf2fam, fam2source
->>>>>>> 8abf96cb
+    return solutions