#!/usr/bin/env python3
# coding:utf-8

# default libraries
import logging
from tqdm import tqdm
from typing import List
from pathlib import Path

# installed libraries
import tables
from ppanggolin.formats import read_chunks
from ppanggolin.formats import check_pangenome_info as check_pp
from ppanggolin.formats import get_status as super_get_status

# local libraries
<<<<<<< HEAD
from panorama.annotation import Annotation
=======
from panorama.models import Models
>>>>>>> e5c2d993
from panorama.system import System
from panorama.models import Models
from panorama.pangenomes import Pangenome


def get_status(pangenome, pangenome_file: str):
    """
        Checks which elements are already present in the file.
    """

    super_get_status(pangenome, pangenome_file)
    h5f = tables.open_file(pangenome_file, "r")
    status_group = h5f.root.status
    if hasattr(status_group._v_attrs, "systems") and status_group._v_attrs.systems:
        pangenome.status["systems"] = "inFile"
        pangenome.status["systems_sources"] = status_group._v_attrs.systems_sources
    h5f.close()


def read_gene_families_annotations_by_source(pangenome: Pangenome, source_table, disable_bar: bool = False):
    for row in tqdm(read_chunks(source_table), total=source_table.nrows, unit="annotation", disable=disable_bar):
        gf = pangenome.get_gene_family(row["geneFam"].decode())
        annotation = Annotation(source=source_table.name, name=row['name'].decode(),
                                accession=row["accession"].decode(),
                                secondary_names=row["secondary_names"].decode(), score=row["score"],
                                description=row["description"].decode(), e_val=row["e_val"], bias=row["bias"])
        gf.add_annotation(source=source_table.name, annotation=annotation)


def read_gene_families_annotations(pangenome: Pangenome, h5f: tables.File, sources: List[str] = None,
                                   disable_bar: bool = False):
    """Read information about gene families in pangenome hdf5 file to add in pangenome object

    :param pangenome: Pangenome object without gene families information
    :param h5f: Pangenome HDF5 file with gene families information
    :param disable_bar: Disable the progress bar
    """
    annotations_group = h5f.root.geneFamiliesAnnot
    if sources is None:
        sources = pangenome.status["annotations_sources"]

    for source in sources:
        source_table = h5f.get_node(annotations_group, source)
        logging.getLogger().info(f"Read annotations from {source}...")
        read_gene_families_annotations_by_source(pangenome, source_table, disable_bar)
        logging.getLogger().debug(f"{source} has been read")
    pangenome.status["annotations"] = "Loaded"


def read_systems_by_source(pangenome: Pangenome, system_table, models: Models, disable_bar: bool = False):
    systems = {}
    for row in tqdm(read_chunks(system_table), total=system_table.nrows, unit="line", disable=disable_bar):
        curr_sys = systems.get(row["ID"].decode())
        model = models.get_model(row["name"].decode())
        if curr_sys is None:
            curr_sys = System(system_id=row["ID"].decode(), model=model,
                              source=system_table.name)
            systems[row["ID"].decode()] = curr_sys
        curr_sys.add_family(pangenome.get_gene_family(row["geneFam"].decode()))
    logging.getLogger().info(f"Add system from {system_table.name} to pangenome...")
    for system in tqdm(systems.values(), unit="system", disable=disable_bar):
        pangenome.add_system(system)


def read_systems(pangenome: Pangenome, h5f: tables.File, models_path: Path, source: str,
                 disable_bar: bool = False):
    """Read information about systems in pangenome hdf5 file to add in pangenome object

    :param pangenome: Pangenome object without gene families information
    :param h5f: Pangenome HDF5 file with gene families information
    :param disable_bar: Disable the progress bar
    """
    models = Models()
    models.read(models_path, disable_bar)
    systems_table = h5f.get_node("/systems", source)
    logging.getLogger().info(f"Read system from {source}...")
    read_systems_by_source(pangenome, systems_table, models, disable_bar)
    logging.getLogger().debug(f"{source} has been read and added")
    pangenome.status["systems"] = "Loaded"


<<<<<<< HEAD
def check_pangenome_info(pangenome: Pangenome, need_annotations_fam: bool = False, sources: List[str] = None,
                         need_systems: bool = False, models_path: Path = None,
=======
def check_pangenome_info(pangenome: Pangenome, sources: List[str] = None, source: str = None,
                         need_systems: bool = False, models: List[Path] = None,
>>>>>>> e5c2d993
                         disable_bar: bool = False, **kwargs):
    """
    Defines what needs to be read depending on what is needed, and automatically checks if the required elements
    have been computed with regard to the `pangenome.status`

    :param pangenome: Pangenome object without some information
    :param need_systems:
    :param sources:
    :param models:
    :param disable_bar: Allow to disable the progress bar
    """
<<<<<<< HEAD
    if need_annotations_fam:
        if pangenome.status["genesClustered"] == "inFile":
            kwargs["need_families"] = True
        elif pangenome.status["genesClustered"] not in ["Computed", "Loaded"]:
            raise Exception("Your pangenome has no gene families. See the 'cluster' subcommand of ppanggolin.")

    print(kwargs)

    check_pp(pangenome=pangenome, disable_bar=disable_bar, **kwargs)
=======
    need_annotations = kwargs["need_annotations"] if "need_annotations" in kwargs else False
    need_gene_sequences = kwargs["need_gene_sequences"] if "need_gene_sequences" in kwargs else False
    need_families = kwargs["need_families"] if "need_families" in kwargs else False
    need_partitions = kwargs["need_partitions"] if "need_partitions" in kwargs else False
    need_graph = kwargs["need_graph"] if "need_graph" in kwargs else False
    need_regions = kwargs["need_regions"] if "need_regions" in kwargs else False
    need_spots = kwargs["need_spots"] if "need_spots" in kwargs else False
    need_modules = kwargs["need_modules"] if "need_modules" in kwargs else False
    need_metadata = kwargs["need_metadata"] if "need_metadata" in kwargs else False

    check_pp(pangenome, need_annotations=need_annotations, need_families=need_families, need_graph=need_graph,
             need_partitions=need_partitions, need_rgp=need_regions, need_spots=need_spots,
             need_gene_sequences=need_gene_sequences, need_modules=need_modules, disable_bar=disable_bar)

    if need_metadata:
        assert not all(x is not None for x in [source, sources])
        assert not all(x is None for x in [source, sources])
        if source is not None:
            check_pp(pangenome=pangenome, need_metadata=need_metadata, metatype=kwargs["metatype"], source=source,
                     disable_bar=disable_bar)
        elif sources is not None:
            for q_source in sources:
                check_pp(pangenome=pangenome, need_metadata=need_metadata, metatype=kwargs["metatype"], source=q_source,
                         disable_bar=disable_bar)
>>>>>>> e5c2d993

    if hasattr(pangenome, "file"):
        filename = pangenome.file
    else:
        raise FileNotFoundError("The provided pangenome does not have an associated .h5 file")
    h5f = tables.open_file(filename, "r")

    if need_systems:
        assert models_path is not None and sources is not None
        read_systems(pangenome, h5f, models_path, sources[0], disable_bar)

    h5f.close()<|MERGE_RESOLUTION|>--- conflicted
+++ resolved
@@ -14,11 +14,7 @@
 from ppanggolin.formats import get_status as super_get_status
 
 # local libraries
-<<<<<<< HEAD
 from panorama.annotation import Annotation
-=======
-from panorama.models import Models
->>>>>>> e5c2d993
 from panorama.system import System
 from panorama.models import Models
 from panorama.pangenomes import Pangenome
@@ -83,30 +79,30 @@
         pangenome.add_system(system)
 
 
-def read_systems(pangenome: Pangenome, h5f: tables.File, models_path: Path, source: str,
+def read_systems(pangenome: Pangenome, h5f: tables.File, models_path: List[Path], sources: List[str],
                  disable_bar: bool = False):
     """Read information about systems in pangenome hdf5 file to add in pangenome object
-
     :param pangenome: Pangenome object without gene families information
     :param h5f: Pangenome HDF5 file with gene families information
     :param disable_bar: Disable the progress bar
     """
-    models = Models()
-    models.read(models_path, disable_bar)
-    systems_table = h5f.get_node("/systems", source)
-    logging.getLogger().info(f"Read system from {source}...")
-    read_systems_by_source(pangenome, systems_table, models, disable_bar)
-    logging.getLogger().debug(f"{source} has been read and added")
+    systems_group = h5f.root.systems
+    if sources is None:
+        sources = pangenome.status["systems_sources"]
+
+    for index, source in enumerate(sources):
+        models = Models()
+        models.read(models_path[index], disable_bar)
+        systems_table = h5f.get_node(systems_group, source)
+        logging.getLogger().info(f"Read system from {source}...")
+        read_systems_by_source(pangenome, systems_table, models, disable_bar)
+        logging.getLogger().debug(f"{source} has been read and added")
     pangenome.status["systems"] = "Loaded"
 
 
-<<<<<<< HEAD
-def check_pangenome_info(pangenome: Pangenome, need_annotations_fam: bool = False, sources: List[str] = None,
-                         need_systems: bool = False, models_path: Path = None,
-=======
+
 def check_pangenome_info(pangenome: Pangenome, sources: List[str] = None, source: str = None,
                          need_systems: bool = False, models: List[Path] = None,
->>>>>>> e5c2d993
                          disable_bar: bool = False, **kwargs):
     """
     Defines what needs to be read depending on what is needed, and automatically checks if the required elements
@@ -118,17 +114,7 @@
     :param models:
     :param disable_bar: Allow to disable the progress bar
     """
-<<<<<<< HEAD
-    if need_annotations_fam:
-        if pangenome.status["genesClustered"] == "inFile":
-            kwargs["need_families"] = True
-        elif pangenome.status["genesClustered"] not in ["Computed", "Loaded"]:
-            raise Exception("Your pangenome has no gene families. See the 'cluster' subcommand of ppanggolin.")
 
-    print(kwargs)
-
-    check_pp(pangenome=pangenome, disable_bar=disable_bar, **kwargs)
-=======
     need_annotations = kwargs["need_annotations"] if "need_annotations" in kwargs else False
     need_gene_sequences = kwargs["need_gene_sequences"] if "need_gene_sequences" in kwargs else False
     need_families = kwargs["need_families"] if "need_families" in kwargs else False
@@ -153,7 +139,6 @@
             for q_source in sources:
                 check_pp(pangenome=pangenome, need_metadata=need_metadata, metatype=kwargs["metatype"], source=q_source,
                          disable_bar=disable_bar)
->>>>>>> e5c2d993
 
     if hasattr(pangenome, "file"):
         filename = pangenome.file
@@ -162,7 +147,7 @@
     h5f = tables.open_file(filename, "r")
 
     if need_systems:
-        assert models_path is not None and sources is not None
-        read_systems(pangenome, h5f, models_path, sources[0], disable_bar)
+        assert models is not None and sources is not None
+        read_systems(pangenome, h5f, models, sources, disable_bar)
 
     h5f.close()