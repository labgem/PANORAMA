#!/usr/bin/env python3
# coding:utf-8

# default libraries
import logging

# installed libraries
import tables
from tqdm import tqdm
from ppanggolin.formats.writeBinaries import write_status as super_write_status
from ppanggolin.formats.writeBinaries import erase_pangenome as super_erase_pangenome
from ppanggolin.formats.writeBinaries import write_pangenome as super_write_pangenome

# local libraries
from panorama.system import System
from panorama.pangenomes import Pangenome


def system_desc(max_id_len: int = 1, max_name_len: int = 1, max_canonical_len: int = 1,
                max_gf_name_len: int = 1) -> dict:
    """
    Create a formated table for detected systems in pangenome
    :param max_name_len:
    :param max_accession_len:
    :param max_secondary_names_len:
    :param max_description_len:
    :param max_gf_name_len:

    :return: Formated table
    """
    return {
        "ID": tables.StringCol(itemsize=max_id_len),
        "name": tables.StringCol(itemsize=max_name_len),
        "canonical": tables.StringCol(itemsize=max_canonical_len),
        "geneFam": tables.StringCol(itemsize=max_gf_name_len)
    }


def get_system_len(pangenome: Pangenome, source: str) -> (int, int):
    """
    Get maximum size of gene families information
    :param select_gf: selected gene families from source
    :param source: Name of the annotation source
    :return: Maximum size of each element
    """

    def compare_len(system: System, max_id_len, max_name_len, max_gf_name_len):
        if len(system.ID) > max_id_len:
            max_id_len = len(system.name)
        if len(system.name) > max_name_len:
            max_name_len = len(system.name)
        for gf in system.gene_families:
            if len(gf.name) > max_gf_name_len:
                max_gf_name_len = len(gf.name)
        return max_id_len, max_name_len, max_gf_name_len

    max_id_len, max_name_len, max_canonical_len, max_gf_name_len, expected_rows = (1, 1, 1, 1, 0)

    for system in pangenome.get_system_by_source(source):
        max_id_len, max_name_len, max_gf_name_len = compare_len(system, max_id_len, max_name_len, max_gf_name_len)
        canonical_name_len = 0
        for canonical in system.canonical:
            canonical_name_len += len(canonical.name)
            max_id_len, max_name_len, max_gf_name_len = compare_len(canonical, max_id_len,
                                                                    max_name_len, max_gf_name_len)
            expected_rows += len(canonical.gene_families)
        if canonical_name_len > max_canonical_len:
            max_canonical_len = canonical_name_len + len(system.canonical) - 1
        expected_rows += len(system.gene_families)

    return max_id_len, max_name_len, max_canonical_len, max_gf_name_len, expected_rows


def write_systems(pangenome: Pangenome, h5f: tables.File, source: str, disable_bar: bool = False):
    """
    Writing a table containing all systems detected in pangenome

    :param pangenome: Pangenome with gene families computed
    :param h5f: HDF5 file to write gene families
    :param disable_bar: Disable progress bar
    """
    if '/systems' not in h5f:
        systems_group = h5f.create_group("/", "systems", "Detected systems")
    else:
        systems_group = h5f.root.systems
    system_len = get_system_len(pangenome, source)
    source_table = h5f.create_table(systems_group, source, description=system_desc(*system_len[:-1]),
                                    expectedrows=system_len[-1])
    source_row = source_table.row
    for system in tqdm(pangenome.systems, total=len(list(pangenome.get_system_by_source(source))),
                       unit="system", disable=disable_bar):
        for gf in system.gene_families:
            source_row["ID"] = system.ID
            source_row["name"] = system.name
            source_row["geneFam"] = gf.name
            source_row["canonical"] = ",".join([canonical.name for canonical in system.canonical])
            source_row.append()
        for canonical in system.canonical:
            for gf in canonical.gene_families:
                source_row["geneFam"] = gf.name
                source_row["ID"] = canonical.ID
                source_row["name"] = canonical.name
                source_row.append()
    source_table.flush()


def write_status(pangenome: Pangenome, h5f: tables.File):
    """
    Write pangenome status in HDF5 file
    :param pangenome: Pangenome object
    :param h5f: Pangenome file
    """
    super_write_status(pangenome, h5f)  # call write_status from ppanggolin
    status_group = h5f.root.status

    if "systems" in pangenome.status and pangenome.status["systems"] in ["Computed", "Loaded", "inFile"]:
        status_group._v_attrs.systems = True
<<<<<<< HEAD
        if hasattr(status_group._v_attrs, "systems_sources"):
            status_group._v_attrs.systems_sources |= pangenome.systems_sources
        else:
            status_group._v_attrs.systems_sources = pangenome.systems_sources
=======
        status_group._v_attrs.systems_sources |= pangenome.systems_sources
>>>>>>> 01df6673
    else:
        status_group._v_attrs.systems = False


def erase_pangenome(pangenome: Pangenome, graph: bool = False, gene_families: bool = False, partition: bool = False,
                    rgp: bool = False, spots: bool = False, modules: bool = False, metadata: bool = False,
                    systems: bool = False, source: str = None):
    """
        Erases tables from a pangenome .h5 file
        :param pangenome: Pangenome
        :param graph: remove graph information
        :param gene_families: remove gene families information
        :param partition: remove partition information
        :param rgp: remove rgp information
        :param spots: remove spots information
        :param modules: remove modules information
        :param annotations: remove annotation
        :param source: annotation source
        """

    h5f = tables.open_file(pangenome.file, "a")
    status_group = h5f.root.status

    super_erase_pangenome(pangenome, graph, gene_families, partition, rgp, spots, modules,
                          metadata=metadata, metatype="families" if metadata else None, source=source)

    if '/systems' in h5f and systems:
        assert source is not None
        systems_group = h5f.root.systems
        if source in systems_group:
            logging.getLogger().info(f"Erasing the formerly computed systems from source {source}")
            h5f.remove_node("/systems", source)
            status_group._v_attrs.systems_sources.remove(source)
            pangenome.status["systems_sources"].remove(f"{source}")
        if len(status_group._v_attrs.systems_sources) == 0:
            h5f.remove_node("/", "systems")
            status_group._v_attrs.systems = False
            pangenome.status["systems"] = "No"
    h5f.close()


def write_pangenome(pangenome: Pangenome, file_path: str, source: str = None,
                    force: bool = False, disable_bar: bool = False):
    """
    Writes or updates a pangenome file

    :param pangenome: pangenome object
    :param file_path: HDF5 file to save pangenome if not given the original file is used
    :param disable_bar: Allow to disable progress bar
    :param source: annotation source
    """
    super_write_pangenome(pangenome, file_path, force, disable_bar)

    h5f = tables.open_file(file_path, "a")

    if "systems" in pangenome.status and pangenome.status["systems"] == "Computed":
        assert source is not None
        logging.getLogger().info("Writing detected systems...")
        write_systems(pangenome=pangenome, h5f=h5f, source=source, disable_bar=disable_bar)
        pangenome.status["systems"] = "Loaded"

    write_status(pangenome, h5f)
    h5f.close()<|MERGE_RESOLUTION|>--- conflicted
+++ resolved
@@ -115,14 +115,7 @@
 
     if "systems" in pangenome.status and pangenome.status["systems"] in ["Computed", "Loaded", "inFile"]:
         status_group._v_attrs.systems = True
-<<<<<<< HEAD
-        if hasattr(status_group._v_attrs, "systems_sources"):
-            status_group._v_attrs.systems_sources |= pangenome.systems_sources
-        else:
-            status_group._v_attrs.systems_sources = pangenome.systems_sources
-=======
         status_group._v_attrs.systems_sources |= pangenome.systems_sources
->>>>>>> 01df6673
     else:
         status_group._v_attrs.systems = False
 
