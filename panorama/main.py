--- conflicted
+++ resolved
@@ -11,21 +11,13 @@
 import argparse
 import pkg_resources
 
-<<<<<<< HEAD
-import panorama.info.info
-import panorama.annotation.annot
-=======
 # local modules
 from panorama.utils import check_log, set_verbosity_level
 import panorama.info
->>>>>>> a9cd886d
+import panorama.annotation.annot
 
 
-def cmd_line() -> argparse.Namespace:
-    """ Manage the command line argument given by user
-
-    :return: arguments given and readable by PPanGGOLiN
-    """
+def cmd_line():
     # need to manually write the description so that it's displayed into groups of subcommands ....
     desc = "\n"
     desc += "All of the following subcommands have their own set of options. To see them for a given subcommand," \
@@ -33,7 +25,6 @@
     desc += "  panorama <subcommand> -h\n"
     desc += "\n"
     desc += "  Global:\n"
-    desc += "       info        provide and compare information through pangenomes\n"
     desc += "       annot       Annotate families and assign processus to modules in pangenome\n"
     desc += "\n"
 
@@ -45,12 +36,8 @@
     subparsers = parser.add_subparsers(metavar="", dest="subcommand", title="subcommands", description=desc)
     subparsers.required = True  # because python3 sent subcommands to hell apparently
 
-<<<<<<< HEAD
-    subs = [panorama.info.info.subparser(subparsers),
+    subs = [panorama.info.subparser(subparsers),
             panorama.annotation.annot.subparser(subparsers)]
-=======
-    subs = [panorama.info.subparser(subparsers)]
->>>>>>> a9cd886d
 
     for sub in subs:  # add options common to all subcommands
         common = sub._action_groups.pop(1)  # get the 'optional arguments' action group.
@@ -75,20 +62,12 @@
 
 
 def main():
-    """ Run the command given by user and set / check some things
-    """
     args = cmd_line()
 
     set_verbosity_level(args)
 
     if args.subcommand == "info":
-<<<<<<< HEAD
         panorama.info.info.launch(args)
-    elif args.subcommand == "annot":
-        panorama.annotation.annot.launch(args)
-=======
-        panorama.info.launch(args)
->>>>>>> a9cd886d
 
 
 if __name__ == '__main__':
